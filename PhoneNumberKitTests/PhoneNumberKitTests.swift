//
//  PhoneNumberKitTests.swift
//  PhoneNumberKitTests
//
//  Created by Roy Marmelstein on 26/09/2015.
//  Copyright © 2015 Roy Marmelstein. All rights reserved.
//

import XCTest
@testable import PhoneNumberKit

class PhoneNumberKitTests: XCTestCase {
    
    override func setUp() {
        super.setUp()
    }
    
    override func tearDown() {
        super.tearDown()
    }
    
    
    // Invalid american number, GitHub issue #8 by j-pk
    func testInvalidNumberE() {
        do {
            let phoneNumber = try PhoneNumber(rawNumber: "202 00e 0000", region: "US")
            print(phoneNumber.toE164())
            XCTFail()
        }
        catch {
            XCTAssert(true)
        }
    }
    
<<<<<<< HEAD
=======
    // Invalid american number, GitHub issue #9 by lobodin
    func testAmbiguousFixedOrMobileNumber() {
        do {
            let phoneNumber = try PhoneNumber(rawNumber: "+16307792428", region: "US")
            print(phoneNumber.toE164())
            XCTAssertEqual(phoneNumber.type, PNPhoneNumberType.FixedOrMobile)
        }
        catch {
            XCTFail()
        }
    }

>>>>>>> 9257399c

    // Italian number with a leading zero
    func testItalianLeadingZero() {
        let testNumber = "+39 0549555555"
        do {
            let phoneNumber = try PhoneNumber(rawNumber: testNumber)
//            XCTAssertEqual(phoneNumber.toInternational(), testNumber)
            XCTAssertEqual(phoneNumber.countryCode, 39)
            XCTAssertEqual(phoneNumber.nationalNumber, 549555555)
            XCTAssertEqual(phoneNumber.leadingZero, true)
        }
        catch {
            XCTFail()
        }
    }
    
    // French number with extension
    func testNumberWithExtension() {
        let testNumber = "+33-689-5-5555-5 ext. 84"
        do {
            let phoneNumber = try PhoneNumber(rawNumber: testNumber)
            XCTAssertEqual(phoneNumber.countryCode, 33)
            XCTAssertEqual(phoneNumber.numberExtension, "84")
            XCTAssertEqual(phoneNumber.nationalNumber, 689555555)
            XCTAssertEqual(phoneNumber.leadingZero, false)
        }
        catch {
            XCTFail()
        }
    }

    // French number with a plus
    func testValidNumberWithPlusNoWhiteSpace() {
        let testNumber = "+33689555555"
        do {
            let phoneNumber = try PhoneNumber(rawNumber: testNumber)
            XCTAssertEqual(phoneNumber.toE164(), testNumber)
            XCTAssertEqual(phoneNumber.countryCode, 33)
            XCTAssertEqual(phoneNumber.nationalNumber, 689555555)
            XCTAssertEqual(phoneNumber.leadingZero, false)
            XCTAssertEqual(phoneNumber.type, PNPhoneNumberType.Mobile)
        }
        catch {
            XCTFail()
        }
    }
    
    // 'Noisy' Japanese number with a plus
    func testValidNumberWithPlusWhiteSpace() {
        let testNumber = "+81 601 55-5-5 5 5"
        do {
            let phoneNumber = try PhoneNumber(rawNumber: testNumber)
            XCTAssertEqual(phoneNumber.toE164(), "+81601555555")
            XCTAssertEqual(phoneNumber.countryCode, 81)
            XCTAssertEqual(phoneNumber.nationalNumber, 601555555)
            XCTAssertEqual(phoneNumber.leadingZero, false)
        }
        catch {
            XCTFail()
        }
    }


    // English number with an American IDD (default region for testing enivronment)
    func testValidNumberWithAmericanIDDNoWhiteSpace() {
        let testNumber = "011447739555555"
        do {
            let phoneNumber = try PhoneNumber(rawNumber: testNumber)
            XCTAssertEqual(phoneNumber.toE164(), "+447739555555")
            XCTAssertEqual(phoneNumber.countryCode, 44)
            XCTAssertEqual(phoneNumber.nationalNumber, 7739555555)
            XCTAssertEqual(phoneNumber.leadingZero, false)
        }
        catch {
            XCTFail()
        }
    }

    // 'Noisy' Brazilian number with an American IDD (default region for testing enivronment)
    func testValidNumberWithAmericanIDDWhiteSpace() {
        let testNumber = "01155 11 9 6 555 55 55"
        do {
            let phoneNumber = try PhoneNumber(rawNumber: testNumber)
            XCTAssertEqual(phoneNumber.toE164(), "+5511965555555")
            XCTAssertEqual(phoneNumber.countryCode, 55)
            XCTAssertEqual(phoneNumber.nationalNumber, 11965555555)
            XCTAssertEqual(phoneNumber.leadingZero, false)
        }
        catch {
            XCTFail()
        }
    }

    //  American number with no prefix from an American phone (default region for testing enivronment)
    func testValidLocalNumberWithNoPrefixNoWhiteSpace() {
        let testNumber = "2015555555"
        do {
            let phoneNumber = try PhoneNumber(rawNumber: testNumber)
            XCTAssertEqual(phoneNumber.toE164(), "+12015555555")
            XCTAssertEqual(phoneNumber.countryCode, 1)
            XCTAssertEqual(phoneNumber.nationalNumber, 2015555555)
            XCTAssertEqual(phoneNumber.leadingZero, false)
        }
        catch {
            XCTFail()
        }
    }
    
    //  'Noisy' American number with no prefix from an American phone (default region for testing enivronment)
    func testValidLocalNumberWithNoPrefixWhiteSpace() {
        let testNumber = "500-2-55-555-5"
        do {
            let phoneNumber = try PhoneNumber(rawNumber: testNumber)
            XCTAssertEqual(phoneNumber.toE164(), "+15002555555")
            XCTAssertEqual(phoneNumber.countryCode, 1)
            XCTAssertEqual(phoneNumber.nationalNumber, 5002555555)
            XCTAssertEqual(phoneNumber.leadingZero, false)
        }
        catch {
            XCTFail()
        }
    }
    
    //  Invalid number too short
    func testInvalidNumberTooShort() {
        let testNumber = "+44 32"
        do {
            let phoneNumber = try PhoneNumber(rawNumber: testNumber)
            phoneNumber.toE164()
            XCTFail()
        }
        catch {
            XCTAssert(true)
        }
    }

    //  Invalid number too long
    func testInvalidNumberTooLong() {
        let testNumber = "+44 3243894723084732047023472"
        do {
            let phoneNumber = try PhoneNumber(rawNumber: testNumber)
            phoneNumber.toE164()
            XCTFail()
        }
        catch {
            XCTAssert(true)
        }
    }

    //  Invalid number not a number, random string
    func testInvalidNumberNotANumber() {
        let testNumber = "ae4c08c6-be33-40ef-a417-e5166e307b5e"
        do {
            let phoneNumber = try PhoneNumber(rawNumber: testNumber)
            phoneNumber.toE164()
            XCTFail()
        }
        catch {
            XCTAssert(true)
        }
    }

    //  Invalid number invalid format
    func testInvalidNumberNotANumberInvalidFormat() {
        let testNumber = "+33(02)689555555"
        do {
            let phoneNumber = try PhoneNumber(rawNumber: testNumber)
            phoneNumber.toE164()
            XCTFail()
        }
        catch PNParsingError.NotANumber {
            XCTAssert(true)
        }
        catch {
            XCTAssert(false)
        }
    }
    
    //  Test that metadata initiates correctly by checking all countries
    func testAllCountries() {
        let phoneNumberKit = PhoneNumberKit()
        let allCountries = phoneNumberKit.allCountries()
        XCTAssert(allCountries.count > 0)
    }

    //  Test code for country function -  valid country
    func testCodeForCountryValid() {
        let phoneNumberKit = PhoneNumberKit()
        XCTAssertEqual(phoneNumberKit.codeForCountry("FR"), 33)
    }
    
    //  Test code for country function - invalid country
    func testCodeForCountryInvalid() {
        let phoneNumberKit = PhoneNumberKit()
        XCTAssertEqual(phoneNumberKit.codeForCountry("FOOBAR"), nil)
    }

    
    //  Test countries for code function
    func testCountriesForCodeValid() {
        let phoneNumberKit = PhoneNumberKit()
        XCTAssertEqual(phoneNumberKit.countriesForCode(1)?.count, 25)
    }

    //  Test countries for code function
    func testCountriesForCodeInvalid() {
        let phoneNumberKit = PhoneNumberKit()
        XCTAssertEqual(phoneNumberKit.countriesForCode(424242)?.count, 0)
    }

}<|MERGE_RESOLUTION|>--- conflicted
+++ resolved
@@ -32,8 +32,6 @@
         }
     }
     
-<<<<<<< HEAD
-=======
     // Invalid american number, GitHub issue #9 by lobodin
     func testAmbiguousFixedOrMobileNumber() {
         do {
@@ -46,7 +44,6 @@
         }
     }
 
->>>>>>> 9257399c
 
     // Italian number with a leading zero
     func testItalianLeadingZero() {
